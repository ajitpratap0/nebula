--- conflicted
+++ resolved
@@ -113,11 +113,7 @@
 	case icebergGo.StringType:
 		return arrow.BinaryTypes.String, nil
 	case icebergGo.TimestampType:
-<<<<<<< HEAD
 		d.logger.Debug("Converting Iceberg timestamp type",
-=======
-		d.logger.Debug("Converting Iceberg timestamp type", 
->>>>>>> 79daf0a3
 			zap.String("type", t.String()))
 		// Create timestamp type without timezone to match Iceberg requirements
 		return &arrow.TimestampType{
@@ -164,7 +160,6 @@
 		zap.Int("num_records", len(batch)),
 		zap.Int("num_fields", len(schema.Fields())))
 
-<<<<<<< HEAD
 	// Check if we can use TypedRecords for better performance
 	if typedBatch := d.extractTypedRecords(batch); typedBatch != nil {
 		return d.batchToArrowRecordTyped(schema, typedBatch)
@@ -258,28 +253,6 @@
 		d.logger.Warn("Builder pool was nil, initializing it now")
 		allocator := memory.NewGoAllocator()
 		d.builderPool = NewArrowBuilderPool(allocator, d.logger)
-=======
-	// Log arrow schema details for debugging
-	for i, field := range schema.Fields() {
-		d.logger.Debug("Arrow schema field",
-			zap.Int("index", i),
-			zap.String("name", field.Name),
-			zap.String("type", field.Type.String()),
-			zap.Bool("nullable", field.Nullable))
-	}
-
-	if len(batch) > 0 {
-		// Log sample record structure
-		d.logger.Debug("Sample record data", zap.Any("record_data", batch[0].Data))
-		
-		// Log data types of each field in sample record
-		for k, v := range batch[0].Data {
-			d.logger.Debug("Record field type info",
-				zap.String("field_name", k),
-				zap.String("go_type", fmt.Sprintf("%T", v)),
-				zap.Any("value", v))
-		}
->>>>>>> 79daf0a3
 	}
 
 	// Get pooled builder to eliminate allocation overhead
@@ -448,7 +421,6 @@
 				zap.Any("value", val))
 			builder.AppendNull()
 		}
-<<<<<<< HEAD
 	case *array.Date32Builder:
 		if date, ok := convertToDate32(val); ok {
 			builder.Append(date)
@@ -464,52 +436,6 @@
 				values = make([]any, len(interfaceValues))
 				copy(values, interfaceValues)
 			} else {
-=======
-	case *array.TimestampBuilder:
-		tsType := dt.(*arrow.TimestampType)
-		unit := tsType.Unit
-		
-		getTimestampValue := func(t time.Time) arrow.Timestamp {
-			switch unit {
-			case arrow.Nanosecond:
-				return arrow.Timestamp(t.UnixNano())
-			case arrow.Microsecond:
-				return arrow.Timestamp(t.UnixNano() / 1000)
-			case arrow.Millisecond:
-				return arrow.Timestamp(t.UnixNano() / 1000000)
-			case arrow.Second:
-				return arrow.Timestamp(t.Unix())
-			default:
-				return arrow.Timestamp(t.UnixMicro()) // Default to microseconds
-			}
-		}
-
-		if v, ok := val.(time.Time); ok {
-			builder.Append(getTimestampValue(v))
-		} else if v, ok := val.(string); ok {
-			formats := []string{
-				"2006-01-02 15:04:05",
-				"2006-01-02T15:04:05",
-				time.RFC3339,
-				"2006-01-02 15:04:05.999999",
-				time.RFC3339Nano,
-				"2006-01-02",
-			}
-
-			var parsed bool
-			for _, format := range formats {
-				if t, err := time.Parse(format, v); err == nil {
-					builder.Append(getTimestampValue(t))
-					parsed = true
-					break
-				}
-			}
-
-			if !parsed {
-				d.logger.Error("Failed to parse timestamp string - data may be lost", 
-					zap.String("value", v),
-					zap.Strings("attempted_formats", formats))
->>>>>>> 79daf0a3
 				builder.AppendNull()
 				return
 			}
